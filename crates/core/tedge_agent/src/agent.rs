--- conflicted
+++ resolved
@@ -16,11 +16,8 @@
 use reqwest::Identity;
 use std::ffi::OsStr;
 use std::fmt::Debug;
-<<<<<<< HEAD
 use std::net::SocketAddr;
-=======
 use std::path::Path;
->>>>>>> 6a0a8342
 use std::sync::Arc;
 use tedge_actors::Concurrent;
 use tedge_actors::ConvertingActor;
@@ -34,12 +31,9 @@
 use tedge_api::mqtt_topics::MqttSchema;
 use tedge_api::mqtt_topics::Service;
 use tedge_api::path::DataDir;
-<<<<<<< HEAD
-use tedge_config::OptionalConfig;
-=======
 use tedge_api::workflow::OperationWorkflow;
 use tedge_api::workflow::WorkflowSupervisor;
->>>>>>> 6a0a8342
+use tedge_config::OptionalConfig;
 use tedge_config_manager::ConfigManagerBuilder;
 use tedge_config_manager::ConfigManagerConfig;
 use tedge_config_manager::ConfigManagerOptions;
@@ -198,6 +192,10 @@
         let runtime_events_logger = None;
         let mut runtime = Runtime::try_new(runtime_events_logger).await?;
 
+        // Operation workflows
+        let workflows = self.load_operation_workflows().await?;
+        let mut script_runner: ServerActorBuilder<ScriptActor, Concurrent> = ScriptActor::builder();
+
         // File transfer server actor
         let file_transfer_server_builder =
             FileTransferServerBuilder::try_bind(self.config.http_config).await?;
@@ -206,14 +204,10 @@
         let mut restart_actor_builder = RestartManagerBuilder::new(self.config.restart_config);
 
         // Mqtt actor
-        let mut mqtt_actor_builder = MqttActorBuilder::new(self.config.mqtt_config.clone());
+        let mut mqtt_actor_builder = MqttActorBuilder::new(self.config.mqtt_config);
 
         // Software update actor
         let mut software_update_builder = SoftwareManagerBuilder::new(self.config.sw_update_config);
-
-        // Operation workflows
-        let workflows = self.load_operation_workflows().await?;
-        let mut script_runner: ServerActorBuilder<ScriptActor, Concurrent> = ScriptActor::builder();
 
         // Converter actor
         let converter_actor_builder = TedgeOperationConverterBuilder::new(
