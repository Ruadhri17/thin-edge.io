--- conflicted
+++ resolved
@@ -4,25 +4,10 @@
 #[async_trait]
 pub trait TEdgeComponent: Sync + Send {
     fn session_name(&self) -> &str;
-<<<<<<< HEAD
+
     async fn start(
         &self,
         tedge_config: TEdgeConfig,
         cfg_dir: &tedge_config::Path,
     ) -> Result<(), anyhow::Error>;
-
-    fn mqtt_config(&self) -> Result<mqtt_channel::Config, anyhow::Error> {
-        let tedge_config =
-            tedge_config::TEdgeConfig::try_new(tedge_config::TEdgeConfigLocation::default())?;
-
-        let mqtt_config = tedge_config
-            .mqtt_config()?
-            .with_session_name(self.session_name())
-            .with_clean_session(false);
-
-        Ok(mqtt_config)
-    }
-=======
-    async fn start(&self, tedge_config: TEdgeConfig, cfg_dir: &Path) -> Result<(), anyhow::Error>;
->>>>>>> 7d7e12f4
 }