--- conflicted
+++ resolved
@@ -139,11 +139,7 @@
                         .c8y
                         .mqtt
                         .or_none()
-<<<<<<< HEAD
-                        .map(|u| u.to_string())
-=======
                         .map(|u| u.host().to_string())
->>>>>>> e0180639
                         .unwrap_or_default(),
                 );
             }
